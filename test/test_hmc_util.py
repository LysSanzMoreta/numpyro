--- conflicted
+++ resolved
@@ -109,11 +109,7 @@
 class HarmonicOscillator(object):
     @staticmethod
     def kinetic_fn(p, m_inv):
-<<<<<<< HEAD
-        return 0.5 * np.sum(p['x'] ** 2 * m_inv)
-=======
         return 0.5 * np.sum(m_inv * p['x'] ** 2)
->>>>>>> fd07b1df
 
     @staticmethod
     def potential_fn(q):
@@ -135,12 +131,8 @@
 class CircularPlanetaryMotion(object):
     @staticmethod
     def kinetic_fn(p, m_inv):
-<<<<<<< HEAD
-        return 0.5 * np.sum(m_inv * (p['x'] ** 2 + 0.5 * p['y'] ** 2))
-=======
         z = np.stack([p['x'], p['y']], axis=-1)
         return 0.5 * np.dot(m_inv, z**2)
->>>>>>> fd07b1df
 
     @staticmethod
     def potential_fn(q):
@@ -162,11 +154,7 @@
 class QuarticOscillator(object):
     @staticmethod
     def kinetic_fn(p, m_inv):
-<<<<<<< HEAD
-        return 0.5 * np.sum(p['x'] ** 2 * m_inv)
-=======
         return 0.5 * np.sum(m_inv * p['x'] ** 2)
->>>>>>> fd07b1df
 
     @staticmethod
     def potential_fn(q):
@@ -213,11 +201,7 @@
 @pytest.mark.parametrize('init_step_size', [0.1, 10.0])
 def test_find_reasonable_step_size(jitted, init_step_size):
     def kinetic_fn(p, m_inv):
-<<<<<<< HEAD
-        return 0.5 * np.sum(p ** 2 * m_inv)
-=======
         return 0.5 * np.sum(m_inv * p ** 2)
->>>>>>> fd07b1df
 
     def potential_fn(q):
         return 0.5 * q ** 2
@@ -355,11 +339,7 @@
 @pytest.mark.parametrize('step_size', [0.01, 1., 100.])
 def test_build_tree(step_size):
     def kinetic_fn(p, m_inv):
-<<<<<<< HEAD
-        return 0.5 * np.sum(p ** 2 * m_inv)
-=======
         return 0.5 * np.sum(m_inv * p ** 2)
->>>>>>> fd07b1df
 
     def potential_fn(q):
         return 0.5 * q ** 2
@@ -397,11 +377,7 @@
 @pytest.mark.parametrize('step_size', [0.01, 1., 100.])
 def test_build_tree_iterative_agree_recursive(step_size):
     def kinetic_fn(p, m_inv):
-<<<<<<< HEAD
-        return 0.5 * np.sum(p ** 2 * m_inv)
-=======
         return 0.5 * np.sum(m_inv * p ** 2)
->>>>>>> fd07b1df
 
     def potential_fn(q):
         return 0.5 * q ** 2
