--- conflicted
+++ resolved
@@ -1,8 +1,4 @@
-<<<<<<< HEAD
 # Source code modified from scipy.stats._distn_infrastructure.py
-=======
-# Code modified from scipy.distributions._distn_infrastucture.py
->>>>>>> 70299c4b
 #
 # Copyright (c) 2001, 2002 Enthought, Inc.
 # All rights reserved.
@@ -10,11 +6,6 @@
 # Copyright (c) 2003-2019 SciPy Developers.
 # All rights reserved.
 
-<<<<<<< HEAD
-from collections import deque
-
-=======
->>>>>>> 70299c4b
 import scipy.stats as sp
 from jax import lax
 from jax.random import _is_prng_key
