# Copyright Contributors to the Pyro project.
# SPDX-License-Identifier: Apache-2.0

from numpyro.infer.elbo import ELBO, RenyiELBO
from numpyro.infer.hmc import HMC, NUTS
from numpyro.infer.initialization import (
    init_to_feasible,
    init_to_median,
    init_to_sample,
    init_to_uniform,
<<<<<<< HEAD
    init_to_value,
    init_with_noise,
)
from numpyro.infer.mcmc import HMC, MCMC, NUTS, SA
from numpyro.infer.vi import VI
from numpyro.infer.svi import SVI
from numpyro.infer.stein import Stein
from numpyro.infer.util import (
    Predictive,
    log_likelihood
)
=======
    init_to_value
)
from numpyro.infer.mcmc import MCMC
from numpyro.infer.sa import SA
from numpyro.infer.svi import SVI
from numpyro.infer.util import Predictive, log_likelihood
>>>>>>> b4ba9f1d

__all__ = [
    'init_to_feasible',
    'init_to_median',
    'init_to_sample',
    'init_to_uniform',
    'init_to_value',
    'init_with_noise',
    'log_likelihood',
    'ELBO',
    'RenyiELBO',
    'HMC',
    'MCMC',
    'NUTS',
    'Predictive',
    'SA',
    'Stein',
    'SVI',
    'VI'
]<|MERGE_RESOLUTION|>--- conflicted
+++ resolved
@@ -8,26 +8,15 @@
     init_to_median,
     init_to_sample,
     init_to_uniform,
-<<<<<<< HEAD
     init_to_value,
     init_with_noise,
 )
-from numpyro.infer.mcmc import HMC, MCMC, NUTS, SA
+from numpyro.infer.mcmc import MCMC
+from numpyro.infer.sa import SA
 from numpyro.infer.vi import VI
 from numpyro.infer.svi import SVI
 from numpyro.infer.stein import Stein
-from numpyro.infer.util import (
-    Predictive,
-    log_likelihood
-)
-=======
-    init_to_value
-)
-from numpyro.infer.mcmc import MCMC
-from numpyro.infer.sa import SA
-from numpyro.infer.svi import SVI
 from numpyro.infer.util import Predictive, log_likelihood
->>>>>>> b4ba9f1d
 
 __all__ = [
     'init_to_feasible',
